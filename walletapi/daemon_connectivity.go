//go:build !wasm
// +build !wasm

// Copyright 2017-2021 DERO Project. All rights reserved.
// Use of this source code in any form is governed by RESEARCH license.
// license can be found in the LICENSE file.
// GPG: 0F39 E425 8C65 3947 702A  8234 08B2 0360 A03A 9DE8
//
//
// THIS SOFTWARE IS PROVIDED BY THE COPYRIGHT HOLDERS AND CONTRIBUTORS "AS IS" AND ANY
// EXPRESS OR IMPLIED WARRANTIES, INCLUDING, BUT NOT LIMITED TO, THE IMPLIED WARRANTIES OF
// MERCHANTABILITY AND FITNESS FOR A PARTICULAR PURPOSE ARE DISCLAIMED. IN NO EVENT SHALL
// THE COPYRIGHT HOLDER OR CONTRIBUTORS BE LIABLE FOR ANY DIRECT, INDIRECT, INCIDENTAL,
// SPECIAL, EXEMPLARY, OR CONSEQUENTIAL DAMAGES (INCLUDING, BUT NOT LIMITED TO,
// PROCUREMENT OF SUBSTITUTE GOODS OR SERVICES; LOSS OF USE, DATA, OR PROFITS; OR BUSINESS
// INTERRUPTION) HOWEVER CAUSED AND ON ANY THEORY OF LIABILITY, WHETHER IN CONTRACT,
// STRICT LIABILITY, OR TORT (INCLUDING NEGLIGENCE OR OTHERWISE) ARISING IN ANY WAY OUT OF
// THE USE OF THIS SOFTWARE, EVEN IF ADVISED OF THE POSSIBILITY OF SUCH DAMAGE.

package walletapi

// this file needs  serious improvements but have extremely limited time
/* this file handles communication with the daemon
 * this includes receiving output information
 *
 * *
 */
//import "io"
//import "os"
//import "fmt"

//import "net/url"
import (
<<<<<<< HEAD
	"strings"
=======
	"net/http"
>>>>>>> 385093f6

	"github.com/creachadair/jrpc2"
	"github.com/creachadair/jrpc2/channel"
	"github.com/deroproject/derohe/glue/rwc"
	"github.com/gorilla/websocket"
)

// there should be no global variables, so multiple wallets can run at the same time with different assset

type Client struct {
	WS  *websocket.Conn
	RPC *jrpc2.Client
}

var rpc_client = &Client{}

// this is as simple as it gets
// single threaded communication to get the daemon status and height
// this will tell whether the wallet can connection successfully to  daemon or not
func Connect(endpoint string) (err error) {

	var daemon_uri string

	// Take globals arg configured daemon if endpoint param is not defined
	if endpoint == "" {
		Daemon_Endpoint_Active = get_daemon_address()
	} else {
		Daemon_Endpoint_Active = endpoint
	}

	logger.V(1).Info("Daemon endpoint ", "address", Daemon_Endpoint_Active)

	// Trim off http, https, wss, ws to get endpoint to use for connecting
	if strings.HasPrefix(Daemon_Endpoint_Active, "https") {
		ld := strings.TrimPrefix(strings.ToLower(Daemon_Endpoint_Active), "https://")
		daemon_uri = "wss://" + ld + "/ws"

		rpc_client.WS, _, err = websocket.DefaultDialer.Dial(daemon_uri, nil)
	} else if strings.HasPrefix(Daemon_Endpoint_Active, "http") {
		ld := strings.TrimPrefix(strings.ToLower(Daemon_Endpoint_Active), "http://")
		daemon_uri = "ws://" + ld + "/ws"

		rpc_client.WS, _, err = websocket.DefaultDialer.Dial(daemon_uri, nil)
	} else if strings.HasPrefix(Daemon_Endpoint_Active, "wss") {
		ld := strings.TrimPrefix(strings.ToLower(Daemon_Endpoint_Active), "wss://")
		daemon_uri = "wss://" + ld + "/ws"

		rpc_client.WS, _, err = websocket.DefaultDialer.Dial(daemon_uri, nil)
	} else if strings.HasPrefix(Daemon_Endpoint_Active, "ws") {
		ld := strings.TrimPrefix(strings.ToLower(Daemon_Endpoint_Active), "ws://")
		daemon_uri = "ws://" + ld + "/ws"

		rpc_client.WS, _, err = websocket.DefaultDialer.Dial(daemon_uri, nil)
	} else {
		daemon_uri = "ws://" + Daemon_Endpoint_Active + "/ws"

		rpc_client.WS, _, err = websocket.DefaultDialer.Dial(daemon_uri, nil)
	}

	// notify user of any state change
	// if daemon connection breaks or comes live again
	if err == nil {
		if !Connected {
			logger.V(1).Info("Connection to RPC server successful", "address", daemon_uri)
			Connected = true
		}
	} else {

		if Connected {
			logger.V(1).Error(err, "Connection to RPC server Failed", "endpoint", daemon_uri)
		}
		Connected = false
		return
	}

	input_output := rwc.New(rpc_client.WS)
	rpc_client.RPC = jrpc2.NewClient(channel.RawJSON(input_output, input_output), &jrpc2.ClientOptions{OnNotify: Notify_broadcaster})

	return test_connectivity()
}

func GetRPCClient() *Client {
	return rpc_client
}<|MERGE_RESOLUTION|>--- conflicted
+++ resolved
@@ -31,11 +31,7 @@
 
 //import "net/url"
 import (
-<<<<<<< HEAD
 	"strings"
-=======
-	"net/http"
->>>>>>> 385093f6
 
 	"github.com/creachadair/jrpc2"
 	"github.com/creachadair/jrpc2/channel"
